package keygen

import (
	"errors"

	"github.com/taurusgroup/multi-party-sig/internal/round"
	"github.com/taurusgroup/multi-party-sig/internal/types"
	"github.com/taurusgroup/multi-party-sig/pkg/math/curve"
	"github.com/taurusgroup/multi-party-sig/pkg/math/polynomial"
	"github.com/taurusgroup/multi-party-sig/pkg/paillier"
	"github.com/taurusgroup/multi-party-sig/pkg/party"
	zkmod "github.com/taurusgroup/multi-party-sig/pkg/zk/mod"
	zkprm "github.com/taurusgroup/multi-party-sig/pkg/zk/prm"
	"github.com/taurusgroup/multi-party-sig/protocols/cmp/config"
)

var _ round.Round = (*round4)(nil)

type round4 struct {
	*round3

	// RID = ⊕ⱼ RIDⱼ
	// Random ID generated by taking the XOR of all ridᵢ
	RID types.RID
	// ChainKey is a sequence of random bytes agreed upon together
	ChainKey []byte
}

type message4 struct {
	Mod *zkmod.Proof
	Prm *zkprm.Proof
	// Share = Encᵢ(x) is the encryption of the receivers share
	Share *paillier.Ciphertext
}

// VerifyMessage implements round.Round.
//
// - verify Mod, Prm proof for N
func (r *round4) VerifyMessage(msg round.Message) error {
	from, to := msg.From, msg.To
	body, ok := msg.Content.(*message4)
	if !ok || body == nil {
		return round.ErrInvalidContent
	}

	if body.Mod == nil || body.Prm == nil || body.Share == nil {
		return round.ErrNilFields
	}

	// verify zkmod
	if !body.Mod.Verify(zkmod.Public{N: r.NModulus[from]}, r.HashForID(from), r.Pool) {
		return errors.New("failed to validate mod proof")
	}

	// verify zkprm
	if !body.Prm.Verify(zkprm.Public{N: r.NModulus[from], S: r.S[from], T: r.T[from]}, r.HashForID(from), r.Pool) {
		return errors.New("failed to validate prm proof")
	}

	if !r.PaillierPublic[to].ValidateCiphertexts(body.Share) {
		return errors.New("invalid ciphertext")
	}

	return nil
}

// StoreMessage implements round.Round.
//
// Since this message is only intended for us, we need to to the VSS verification here.
// - check that the decrypted share did not overflow.
// - check VSS condition.
// - save share.
func (r *round4) StoreMessage(msg round.Message) error {
	from, body := msg.From, msg.Content.(*message4)

	// TODO sending an incorrect share cannot be verified and may lead to the receiver getting accused
	if msg.To != r.SelfID() {
		return nil
	}
	// decrypt share
	DecryptedShare, err := r.PaillierSecret.Dec(body.Share)
	if err != nil {
		return err
	}
	Share := r.Group().NewScalar().SetNat(DecryptedShare.Mod(r.Group().Order()))
	if DecryptedShare.Eq(curve.MakeInt(Share)) != 1 {
		return errors.New("decrypted share is not in correct range")
	}

	// verify share with VSS
	ExpectedPublicShare := r.VSSPolynomials[from].Evaluate(r.SelfID().Scalar(r.Group())) // Fⱼ(i)
	PublicShare := Share.ActOnBase()
	// X == Fⱼ(i)
	if !PublicShare.Equal(ExpectedPublicShare) {
		return errors.New("failed to validate VSS share")
	}

	r.ShareReceived[from] = Share
	return nil
}

// Finalize implements round.Round
//
// - sum of all received shares
// - compute group public key and individual public keys
// - recompute config SSID
// - validate Config
// - write new ssid hash to old hash state
// - create proof of knowledge of secret.
func (r *round4) Finalize(out chan<- *round.Message) (round.Session, error) {
	// add all shares to our secret
	UpdatedSecretECDSA := r.Group().NewScalar()
	if r.PreviousSecretECDSA != nil {
		UpdatedSecretECDSA.Set(r.PreviousSecretECDSA)
	}
	for _, j := range r.PartyIDs() {
		UpdatedSecretECDSA.Add(r.ShareReceived[j])
	}

	// [F₁(X), …, Fₙ(X)]
	ShamirPublicPolynomials := make([]*polynomial.Exponent, 0, len(r.VSSPolynomials))
	for _, VSSPolynomial := range r.VSSPolynomials {
		ShamirPublicPolynomials = append(ShamirPublicPolynomials, VSSPolynomial)
	}

	// ShamirPublicPolynomial = F(X) = ∑Fⱼ(X)
	ShamirPublicPolynomial, err := polynomial.Sum(ShamirPublicPolynomials)
	if err != nil {
		return r, err
	}

	// compute the new public key share Xⱼ = F(j) (+X'ⱼ if doing a refresh)
	PublicData := make(map[party.ID]*config.Public, len(r.PartyIDs()))
	for _, j := range r.PartyIDs() {
		PublicECDSAShare := ShamirPublicPolynomial.Evaluate(j.Scalar(r.Group()))
		if r.PreviousPublicSharesECDSA != nil {
			PublicECDSAShare = PublicECDSAShare.Add(r.PreviousPublicSharesECDSA[j])
		}
		PublicData[j] = &config.Public{
			ECDSA:   PublicECDSAShare,
			ElGamal: r.ElGamalPublic[j],
			N:       r.NModulus[j],
			S:       r.S[j],
			T:       r.T[j],
		}
	}

<<<<<<< HEAD
	UpdatedConfig := &config.Config{
		Group:     r.Group(),
		Threshold: r.Threshold(),
		Public:    PublicData,
=======
	UpdatedConfig := &Config{
		Threshold: uint32(r.Threshold),
		Public:    NewPublicMap(PublicData),
>>>>>>> 827425ff
		RID:       r.RID.Copy(),
		ChainKey:  r.ChainKey,
		ID:        r.SelfID(),
		ECDSA:     UpdatedSecretECDSA,
		ElGamal:   r.ElGamalSecret,
		P:         r.PaillierSecret.P(),
		Q:         r.PaillierSecret.Q(),
	}

	// write new ssid to hash, to bind the Schnorr proof to this new config
	// Write SSID, selfID to temporary hash
	h := r.Hash()
	_ = h.WriteAny(UpdatedConfig, r.SelfID())

	proof := r.SchnorrRand.Prove(h, PublicData[r.SelfID()].ECDSA, UpdatedSecretECDSA)

	// send to all
	err = r.SendMessage(out, &message5{SchnorrResponse: proof}, "")
	if err != nil {
		return r, err
	}

	r.UpdateHashState(UpdatedConfig)
	return &round5{
		round4:        r,
		UpdatedConfig: UpdatedConfig,
	}, nil
}

// MessageContent implements round.Round.
func (round4) MessageContent() round.Content { return &message4{} }

// Number implements round.Round.
func (round4) Number() round.Number { return 4 }<|MERGE_RESOLUTION|>--- conflicted
+++ resolved
@@ -145,16 +145,9 @@
 		}
 	}
 
-<<<<<<< HEAD
 	UpdatedConfig := &config.Config{
-		Group:     r.Group(),
 		Threshold: r.Threshold(),
-		Public:    PublicData,
-=======
-	UpdatedConfig := &Config{
-		Threshold: uint32(r.Threshold),
-		Public:    NewPublicMap(PublicData),
->>>>>>> 827425ff
+		Public:    config.NewPublicMap(PublicData),
 		RID:       r.RID.Copy(),
 		ChainKey:  r.ChainKey,
 		ID:        r.SelfID(),
